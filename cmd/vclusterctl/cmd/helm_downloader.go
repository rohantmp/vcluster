--- conflicted
+++ resolved
@@ -9,11 +9,7 @@
 	"github.com/loft-sh/log"
 	"github.com/loft-sh/utils/pkg/downloader"
 	"github.com/loft-sh/utils/pkg/downloader/commands"
-<<<<<<< HEAD
-	"github.com/loft-sh/utils/pkg/log"
 	"github.com/loft-sh/vcluster/pkg/util/cliconfig"
-=======
->>>>>>> 3b917f95
 )
 
 // GetHelmBinaryPath checks for helm binary and downloads if it's not present.
@@ -24,11 +20,7 @@
 	helmExecutablePath, err := exec.LookPath("helm")
 	if err != nil {
 		_ = fmt.Errorf("seems like helm is not installed. Helm is required for the creation of a virtual cluster")
-<<<<<<< HEAD
-		helmExecutablePath, err = downloader.NewDownloader(commands.NewHelmV3Command(), log, cliconfig.VclusterFolder).EnsureCommand(ctx)
-=======
-		helmExecutablePath, err = downloader.NewDownloader(commands.NewHelmV3Command(), logger, DefaultHomeVClusterFolder).EnsureCommand(ctx)
->>>>>>> 3b917f95
+		helmExecutablePath, err = downloader.NewDownloader(commands.NewHelmV3Command(), logger, cliconfig.VclusterFolder).EnsureCommand(ctx)
 		if err != nil {
 			return "", fmt.Errorf("error while installing helm: %w", err)
 		}
